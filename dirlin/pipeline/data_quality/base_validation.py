from typing import Any, TypeVar

import pandas as pd

from dirlin.pipeline.data_quality.base_check import Check, CheckType


class Validation:
    def __init__(
            self,
            check: CheckType | list[CheckType],
            shared_param: list[str] | str | None = None,
    ):

        """class for handling all the various checks

        :param check: the checks you want to run in the pipeline
        :param shared_param: can denote parameters in the functions you expect are shared among multiple columns.
        An example is if a check (function) takes `team_qb` as a parameter, but the dataframe has columns
        like `raiders_qb` and `chiefs_qb` as columns. Argument `team_qb` would pull both columns as an arg.
        """
        if isinstance(check, Check):
            check = [check,]
        if not isinstance(check, list):
            raise TypeError(f"Expected a list or Check object, but got {type(check)}")

        #####################################
        # check collection layer api (for pipeline return)
        #####################################

        # ==== All ====
        self.checks_performed = check  # confirmed
        """List of all checks to perform for the validation"""

        # ==== Used to Create Arguments ====
        self._shared_param_column_map: dict[str, list] = dict()  # confirmed
        """`{parameter: list[column]}` key-value pairs of all the checks with shared parameters.
        
        To go one step further, these are the parameters that are "on deck" for the entire 
        set of checks that we are running. We'll only need to use the ones that are in the check we are using.
        """

        self._arg_map: dict[str, str] = dict()  # confirmed
        """The static parameters with only one column that matches the parameter.
        
        The idea is that if the column and parameter have a one-to-one relationships, then
        the arguments can be reused and extended with the `shared_param_column_map`.
        
        `{parameter: column}` key-value pairs with single column pairs. These are one-to-one relationships.
        """

        self._option_map: dict[str, str] = dict()
        """the parameters for options with the prefix `option` which denotes a setting in the check"""

        #############################
        # runtime variable layer (class functions)
        #############################

        # ==== All ====
        self._df_columns: pd.Index | list[str] | None = None
        """an index or list of column names in the given dataframe"""

        # ==== properties from `infer_param_class` ====
        # properties should hold information regarding the check
        self._column_base_name_map: dict[str, str] | None = None
        """used for finding shared parameters"""

        self._param_base_name_map: dict[str, str] | None = None
        """used for finding shared parameters"""

        self._shared_params: list[str] | list = shared_param if shared_param is not None else list()
        """list of params given by the validation class when it knows which column is a shared param"""

        self._flag_infer_shared_params: bool = False
        """will be set to True if arg is given on function call or found"""

        # ==== properties from 'run_check_validation` ====
        self.results: dict[str, list] = dict()
        """Final dictionary that represents the results of the checks"""

        self.flag_run_processed: bool = False
        """whether Validation.run() was ran. Marked True once it has run at  least once."""

        self.key_column: str | None = None
        """Used to store the key column if one was given"""

    def run(
            self,
            df: pd.DataFrame,
            *,
            key_column: str | None = None,
            field_mapping: dict[str, str] | None = None,
            infer_shared: bool = False
    ) -> pd.DataFrame:
        """function that handles running the Dataframe and the various checks

        Still in the very early stages, but will likely expand to handle different errors and checks

        """
        # ===== handling function arguments and flags ====
        if field_mapping is not None:
            df = df.rename(columns=field_mapping)
        if infer_shared:
            self._flag_infer_shared_params = True
        if self._df_columns is None:
            self._df_columns = df.columns

        # ==== collection check function data ====
        for check in self.checks_performed:
            self._infer_param_class(check)  # map parameter to column relationships  (creates shared, static params)
            self._align_parameters(check, df)  # ties the parameter to the columns and runs the checks

        # ==== Creating Final Deliverable from Run ====
        if key_column is not None:
<<<<<<< HEAD
=======
            self.key_column = key_column
>>>>>>> 12c1175c
            temp_key_dict = {key_column: df[key_column]}
            self.results = self.results | temp_key_dict
        temp_df = pd.DataFrame.from_dict(self.results)
        self.flag_run_processed = True
        return temp_df

<<<<<<< HEAD
=======
    def generate_base_results(self, key_column: str | None = None):
        """"""
        self._confirm_run_was_ran()

    def generate_error_log(self):
        """creates an error log based off the results of the Validation.run()

        Will have the number of lines the check has validated, and the number of
        errors that the check has found.

        Results:
                                              total_checked  errors
            check
            series_type_check_function_foobar             21       0
            series_type_check_function_foo                21       0
            series_type_check_function_bar                21       0


        :return: The DataFrame of the Error Log
        """
        self._confirm_run_was_ran()

        error_log = dict()
        for check, result in self.results.items():
            _error_count = len(result) - sum(result)
            _total_validated = len(result)
            error_log[check] = [_total_validated, _error_count]
        error_log_df = pd.DataFrame.from_dict(error_log, orient='index')
        error_log_df.columns = ['total_checked', 'errors']
        error_log_df.index.names = ['check']
        return error_log_df

    def generate_fix_file(self):
        """"""
        self._confirm_run_was_ran()

    def _confirm_run_was_ran(self):
        if self.flag_run_processed is False:
            raise RuntimeError(
                f"Expected Validation.run() method to be run once. "
                f"Please ensure it is before attempting to run the `generate` functions"
            )

>>>>>>> 12c1175c
    def _infer_param_class(self, check: Check) -> None:
        """determines whether a parameter is a shared parameter or a single parameter.

        Adds `shared parameter` to self.shared_param_column_map and
        `non-shared parameter` to self.non_shared_param_column_map.

        A `shared parameter` has a one-to-many relationship between a single parameter
        and a DataFrame column.

        `Single parameters` have a one-to-one relationship between column names and
        parameter names.
        """
        # ==== Pre-Check to see if we have given shared params ====
        # Initialize the variables if base map was never initialized
        _found_shared_param = None
        """used for checking if a column is a shared parameter column"""

        if self._shared_params:
            _found_shared_param = any((p in self._shared_params for p in check.expected_arguments))

        if _found_shared_param or self._flag_infer_shared_params:
            if self._param_base_name_map is None and self._column_base_name_map is None:
                self._param_base_name_map = dict()
                self._column_base_name_map = dict()

            for column in self._df_columns:
                base_name = self._generate_base_name(column)
                self._column_base_name_map[column] = base_name

            for arg in check.expected_arguments:
                if arg in self._shared_params or self._flag_infer_shared_params:
                    if arg not in self._param_base_name_map:
                        param_base_name = self._generate_base_name(arg)
                        self._param_base_name_map[arg] = param_base_name

        # ==== categorize the params between shared and non-shared ====
        # shared_param: {parameter_name: list[column names that share the parameter]}
        # non_shared: {parameter_name: column name}
        _missing_parameters = []
        for param in check.expected_arguments:
            match param in self._df_columns:
                case True:
                    if param not in self._arg_map:
                        self._arg_map[param] = param
                case False:  # is a shared parameter field / 2024.12.26 or an Options parameter
                    if self._flag_infer_shared_params or param in self._shared_params:
                        for column in self._df_columns:
                            # parameter nfl_qb matches column raiders_qb (qb == qb)
                            if self._column_base_name_map[column] == self._param_base_name_map[param]:
                                if param not in self._shared_param_column_map:
                                    self._shared_param_column_map[param] = list()
                                    if not _found_shared_param:
                                        _found_shared_param = True
                                if column not in self._shared_param_column_map[param]:
                                    self._shared_param_column_map[param].append(column)
                    elif str(param).startswith('option_'):
                        self._option_map[param] = param # need to figure out how to handle these
                    else:
                        _missing_parameters.append(param)
        if _missing_parameters:
            error = f"Couldn't find matching column for parameters: {_missing_parameters}."
            if self._flag_infer_shared_params is False:
                suggestion = f"Consider making setting `infer_shared` to `True`."
                error = f"{error} {suggestion}"
            raise ValueError(error)
        if _found_shared_param:
            _max_shared_size = max([len(self._shared_param_column_map[k]) for k in self._shared_param_column_map.keys()])
            _max_param = [
                param for param in self._shared_param_column_map.keys()
                if len(self._shared_param_column_map[param]) == _max_shared_size
            ][0]
            for k, v in self._shared_param_column_map.items():
                if len(v) != _max_shared_size:
                    _max_kw = set(
                        self._generate_base_name(column, kw_or_base=True)
                        for column in self._shared_param_column_map[_max_param]
                    )
                    _short_kw = [self._generate_base_name(column, kw_or_base=True) for column in v]
                    _mismatched_parameters = [kw for kw in _max_kw if kw not in _short_kw]

                    raise IndexError(
                        f"Length of shared parameter `{k}` ({len(v)}) != "
                        f"{_max_shared_size}. Size of shared columns must match. "
                        f"Missing Columns: {_mismatched_parameters}"
                    )
        return None

    def _align_parameters(self, check: Check, df: pd.DataFrame):
        """Ties the `parameter: column` mapping (self.arg_map + self.shared_param_column_map) and runs the checks
        on the pd.Series by aligning the parameter to the pd.Series argument

        """
        # ==== creates the 'parameter: column' mapping ====
        static_args = {kw: self._arg_map[kw] for kw in check.expected_arguments if kw in self._arg_map}
        shared_args = {
            kw: self._shared_param_column_map[kw]
            for kw in check.expected_arguments if kw in self._shared_param_column_map
        }

        # ==== creates the `parameter: column` mapping for shared parameters ====
        # Further breaks down the shared parameter in a list of dictionary "sets" by splitting
        # We do this by splitting the shared args into different combinations
        shared_param_combos = [dict(zip(shared_args.keys(), values)) for values in zip(*shared_args.values())]
        combined_parameter_sets = [shared_combo | static_args for shared_combo in shared_param_combos]

        result = {}
        if shared_args:
            for parameter_set in combined_parameter_sets:
                kw = self._generate_base_name(list(parameter_set.values())[0], kw_or_base=True)
                name = f"{check.name.strip('_')}_{kw}"

                reverse_parameter_set = {v: k for k, v in parameter_set.items()}
                temp_df = df.rename(columns=reverse_parameter_set)
<<<<<<< HEAD
                result[name] = temp_df[parameter_set.keys()].apply(lambda row: check._check_function(**row), axis=1)
=======
                r = temp_df[parameter_set.keys()].apply(
                    lambda row: check._check_function(**row), axis=1
                )
                result[name] = r[0]  # confirm this works, seems a little shakey
>>>>>>> 12c1175c
        else:
            check_name = check.name.strip('_')
            result[check_name] = df[static_args.keys()].apply(lambda row: check._check_function(**row), axis=1)

        self.results = self.results | result

    @staticmethod
    def _generate_base_name(field: str, kw_or_base: bool = False) -> str | None:
        """used for generating the string base to match for shared params

        If kw_or_base is set to `True`, will return the keyword. If set to
        `False`, will return the base string. Defaults to `False`.

        Returns None if column name is not able to be split. This would make it
        ineligible to be a shared parameter column name.

        """
        try:
            kw, base_name = str(field).split('_', maxsplit=1)
        except ValueError:
            return None
        if kw_or_base is False:
            return base_name
        return kw


ValidationType = TypeVar('ValidationType', bound=Validation)
"""Object type Validation
"""<|MERGE_RESOLUTION|>--- conflicted
+++ resolved
@@ -112,18 +112,13 @@
 
         # ==== Creating Final Deliverable from Run ====
         if key_column is not None:
-<<<<<<< HEAD
-=======
             self.key_column = key_column
->>>>>>> 12c1175c
             temp_key_dict = {key_column: df[key_column]}
             self.results = self.results | temp_key_dict
         temp_df = pd.DataFrame.from_dict(self.results)
         self.flag_run_processed = True
         return temp_df
 
-<<<<<<< HEAD
-=======
     def generate_base_results(self, key_column: str | None = None):
         """"""
         self._confirm_run_was_ran()
@@ -167,7 +162,6 @@
                 f"Please ensure it is before attempting to run the `generate` functions"
             )
 
->>>>>>> 12c1175c
     def _infer_param_class(self, check: Check) -> None:
         """determines whether a parameter is a shared parameter or a single parameter.
 
@@ -281,14 +275,10 @@
 
                 reverse_parameter_set = {v: k for k, v in parameter_set.items()}
                 temp_df = df.rename(columns=reverse_parameter_set)
-<<<<<<< HEAD
-                result[name] = temp_df[parameter_set.keys()].apply(lambda row: check._check_function(**row), axis=1)
-=======
                 r = temp_df[parameter_set.keys()].apply(
                     lambda row: check._check_function(**row), axis=1
                 )
                 result[name] = r[0]  # confirm this works, seems a little shakey
->>>>>>> 12c1175c
         else:
             check_name = check.name.strip('_')
             result[check_name] = df[static_args.keys()].apply(lambda row: check._check_function(**row), axis=1)
